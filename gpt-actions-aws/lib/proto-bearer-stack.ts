import * as path from 'path';
<<<<<<< HEAD
import {
  Duration,
  Stack,
  StackProps,
  CfnOutput,
  RemovalPolicy,
  CfnParameter,
} from 'aws-cdk-lib';
import { Construct } from 'constructs';
import {
  HttpApi,
  CorsHttpMethod,
  HttpMethod,
  CfnStage,
} from 'aws-cdk-lib/aws-apigatewayv2';
=======
import { Duration, Stack, StackProps, CfnOutput, RemovalPolicy, CfnParameter } from 'aws-cdk-lib';
import { Construct } from 'constructs';
import { HttpApi, CorsHttpMethod, HttpMethod, CfnStage } from 'aws-cdk-lib/aws-apigatewayv2';
>>>>>>> 56cdae86
import { HttpLambdaIntegration } from 'aws-cdk-lib/aws-apigatewayv2-integrations';
import {
  HttpLambdaAuthorizer,
  HttpLambdaResponseType,
} from 'aws-cdk-lib/aws-apigatewayv2-authorizers';
import * as lambda from 'aws-cdk-lib/aws-lambda';
import * as iam from 'aws-cdk-lib/aws-iam';
import * as secretsmanager from 'aws-cdk-lib/aws-secretsmanager';

export class ProtoBearerStack extends Stack {
  constructor(scope: Construct, id: string, props?: StackProps) {
    super(scope, id, props);

    const secretName = `${this.stackName}/opssage/bearer-token`;

    const bearerSecret = new secretsmanager.Secret(this, 'OpssageBearerSecret', {
      secretName,
    });
    bearerSecret.applyRemovalPolicy(RemovalPolicy.RETAIN);

    const realtimeBurstLimit = new CfnParameter(this, 'RealtimeTokenBurstLimit', {
      type: 'Number',
      default: 5,
      minValue: 1,
      description: 'API Gateway burst limit for the realtime token route.',
    });

    const realtimeRateLimit = new CfnParameter(this, 'RealtimeTokenRateLimit', {
      type: 'Number',
      default: 10,
      minValue: 1,
      description: 'API Gateway steady-state rate limit (requests per second) for the realtime token route.',
    });

    const realtimeModel = new CfnParameter(this, 'RealtimeModelName', {
      type: 'String',
      default: 'gpt-4o-realtime-preview',
      description: 'OpenAI model to request when minting realtime sessions.',
    });

    const openAiSecret = new secretsmanager.Secret(this, 'OpenAiApiKeySecret', {
      secretName: `${this.stackName}/openai/api-key`,
    });
    openAiSecret.applyRemovalPolicy(RemovalPolicy.RETAIN);

    const authorizerFunction = new lambda.Function(this, 'AuthorizerFn', {
      runtime: lambda.Runtime.PYTHON_3_12,
      handler: 'auth.handler',
      code: lambda.Code.fromAsset(path.join(__dirname, 'src')),
      environment: {
        SECRET_NAME: secretName,
      },
      description: 'Validates bearer tokens against Secrets Manager',
      functionName: `${this.stackName}-authorizer`,
    });

    authorizerFunction.addToRolePolicy(
      new iam.PolicyStatement({
        actions: ['secretsmanager:GetSecretValue', 'secretsmanager:DescribeSecret'],
        resources: [bearerSecret.secretArn],
      }),
    );

    const apiFunction = new lambda.Function(this, 'ApiFn', {
      runtime: lambda.Runtime.PYTHON_3_12,
      handler: 'app.handler',
      code: lambda.Code.fromAsset(path.join(__dirname, 'src')),
      description: 'Handles secure ping requests',
      functionName: `${this.stackName}-secure-api`,
    });

<<<<<<< HEAD
    const realtimeTokenFunction = new lambda.Function(this, 'RealtimeTokenFn', {
      runtime: lambda.Runtime.PYTHON_3_12,
      handler: 'realtime_token.handler',
      code: lambda.Code.fromAsset(path.join(__dirname, 'src')),
      environment: {
        SECRET_NAME: secretName,
        OPENAI_API_KEY_SECRET_ARN: openAiSecret.secretArn,
        REALTIME_MODEL: realtimeModel.valueAsString,
      },
      description: 'Mints short-lived OpenAI realtime session tokens for authorised clients',
      functionName: `${this.stackName}-realtime-token`,
      timeout: Duration.seconds(10),
    });

    realtimeTokenFunction.addToRolePolicy(
      new iam.PolicyStatement({
        actions: ['secretsmanager:GetSecretValue'],
        resources: [bearerSecret.secretArn, openAiSecret.secretArn],
      }),
    );

    const httpApi = new HttpApi(this, 'OpssageHttpApi', {
=======
    const realtimeBurstLimit = new CfnParameter(this, 'RealtimeTokenBurstLimit', {
      type: 'Number',
      default: 5,
      description: 'API Gateway burst limit for the realtime token route.',
      minValue: 1,
    });

    const realtimeRateLimit = new CfnParameter(this, 'RealtimeTokenRateLimit', {
      type: 'Number',
      default: 10,
      description: 'API Gateway steady-state rate limit (requests per second) for the realtime token route.',
      minValue: 1,
    });

    const realtimeModel = new CfnParameter(this, 'RealtimeModelName', {
      type: 'String',
      default: 'gpt-4o-realtime-preview',
      description: 'OpenAI model to request when minting realtime sessions.',
    });

    const openAiSecret = new secretsmanager.Secret(this, 'OpenAiApiKeySecret', {
      secretName: `${this.stackName}/openai/api-key`,
    });
    openAiSecret.applyRemovalPolicy(RemovalPolicy.RETAIN);

    const httpApi = new HttpApi(this, 'ProtoBearerHttpApi', {
>>>>>>> 56cdae86
      apiName: `${this.stackName}-proto-bearer-api`,
      createDefaultStage: false,
      corsPreflight: {
        allowHeaders: ['*'],
        allowMethods: [CorsHttpMethod.GET, CorsHttpMethod.POST, CorsHttpMethod.OPTIONS],
        allowOrigins: ['*'],
        maxAge: Duration.hours(1),
      },
    });

    const authorizer = new HttpLambdaAuthorizer('OpssageAuthorizer', authorizerFunction, {
      identitySource: ['$request.header.Authorization'],
      responseTypes: [HttpLambdaResponseType.SIMPLE],
      resultsCacheTtl: Duration.seconds(0),
    });

    const realtimeTokenFunction = new lambda.Function(this, 'RealtimeTokenFn', {
      runtime: lambda.Runtime.PYTHON_3_12,
      handler: 'realtime_token.handler',
      code: lambda.Code.fromAsset(path.join(__dirname, 'src')),
      environment: {
        SECRET_NAME: secretName,
        OPENAI_API_KEY_SECRET_ARN: openAiSecret.secretArn,
        REALTIME_MODEL: realtimeModel.valueAsString,
        API_BASE_URL: httpApi.apiEndpoint,
      },
      description: 'Mints short-lived OpenAI realtime session tokens for authorised clients',
      functionName: `${this.stackName}-realtime-token`,
      timeout: Duration.seconds(10),
    });

    realtimeTokenFunction.addToRolePolicy(
      new iam.PolicyStatement({
        actions: ['secretsmanager:GetSecretValue'],
        resources: [
          bearerSecret.secretArn,
          openAiSecret.secretArn,
        ],
      }),
    );

    httpApi.addRoutes({
      path: '/secure/ping',
      methods: [HttpMethod.GET],
      integration: new HttpLambdaIntegration('PingIntegration', apiFunction),
      authorizer,
    });

    httpApi.addRoutes({
      path: '/secure/realtime-token',
      methods: [HttpMethod.POST],
      integration: new HttpLambdaIntegration('RealtimeTokenIntegration', realtimeTokenFunction),
      authorizer,
    });

<<<<<<< HEAD
    const stage = new CfnStage(this, 'OpssageDefaultStage', {
      apiId: httpApi.apiId,
      stageName: '$default',
      autoDeploy: true,
    });

    stage.addPropertyOverride(
      'RouteSettings.POST ~1secure~1realtime-token.ThrottlingBurstLimit',
      realtimeBurstLimit.valueAsNumber,
    );
    stage.addPropertyOverride(
      'RouteSettings.POST ~1secure~1realtime-token.ThrottlingRateLimit',
      realtimeRateLimit.valueAsNumber,
    );

    realtimeTokenFunction.addEnvironment('API_BASE_URL', httpApi.apiEndpoint);

=======
    new CfnStage(this, 'ProtoBearerDefaultStage', {
      apiId: httpApi.apiId,
      stageName: '$default',
      autoDeploy: true,
      routeSettings: {
        'POST /secure/realtime-token': {
          throttlingBurstLimit: realtimeBurstLimit.valueAsNumber,
          throttlingRateLimit: realtimeRateLimit.valueAsNumber,
        },
      },
    });

>>>>>>> 56cdae86
    new CfnOutput(this, 'ApiBaseUrl', {
      value: httpApi.apiEndpoint,
    });

    new CfnOutput(this, 'SecretName', {
      value: secretName,
    });

    new CfnOutput(this, 'OpenAiSecretArn', {
      value: openAiSecret.secretArn,
    });
  }
}<|MERGE_RESOLUTION|>--- conflicted
+++ resolved
@@ -1,5 +1,4 @@
 import * as path from 'path';
-<<<<<<< HEAD
 import {
   Duration,
   Stack,
@@ -15,11 +14,6 @@
   HttpMethod,
   CfnStage,
 } from 'aws-cdk-lib/aws-apigatewayv2';
-=======
-import { Duration, Stack, StackProps, CfnOutput, RemovalPolicy, CfnParameter } from 'aws-cdk-lib';
-import { Construct } from 'constructs';
-import { HttpApi, CorsHttpMethod, HttpMethod, CfnStage } from 'aws-cdk-lib/aws-apigatewayv2';
->>>>>>> 56cdae86
 import { HttpLambdaIntegration } from 'aws-cdk-lib/aws-apigatewayv2-integrations';
 import {
   HttpLambdaAuthorizer,
@@ -91,7 +85,6 @@
       functionName: `${this.stackName}-secure-api`,
     });
 
-<<<<<<< HEAD
     const realtimeTokenFunction = new lambda.Function(this, 'RealtimeTokenFn', {
       runtime: lambda.Runtime.PYTHON_3_12,
       handler: 'realtime_token.handler',
@@ -114,34 +107,6 @@
     );
 
     const httpApi = new HttpApi(this, 'OpssageHttpApi', {
-=======
-    const realtimeBurstLimit = new CfnParameter(this, 'RealtimeTokenBurstLimit', {
-      type: 'Number',
-      default: 5,
-      description: 'API Gateway burst limit for the realtime token route.',
-      minValue: 1,
-    });
-
-    const realtimeRateLimit = new CfnParameter(this, 'RealtimeTokenRateLimit', {
-      type: 'Number',
-      default: 10,
-      description: 'API Gateway steady-state rate limit (requests per second) for the realtime token route.',
-      minValue: 1,
-    });
-
-    const realtimeModel = new CfnParameter(this, 'RealtimeModelName', {
-      type: 'String',
-      default: 'gpt-4o-realtime-preview',
-      description: 'OpenAI model to request when minting realtime sessions.',
-    });
-
-    const openAiSecret = new secretsmanager.Secret(this, 'OpenAiApiKeySecret', {
-      secretName: `${this.stackName}/openai/api-key`,
-    });
-    openAiSecret.applyRemovalPolicy(RemovalPolicy.RETAIN);
-
-    const httpApi = new HttpApi(this, 'ProtoBearerHttpApi', {
->>>>>>> 56cdae86
       apiName: `${this.stackName}-proto-bearer-api`,
       createDefaultStage: false,
       corsPreflight: {
@@ -197,7 +162,6 @@
       authorizer,
     });
 
-<<<<<<< HEAD
     const stage = new CfnStage(this, 'OpssageDefaultStage', {
       apiId: httpApi.apiId,
       stageName: '$default',
@@ -215,20 +179,6 @@
 
     realtimeTokenFunction.addEnvironment('API_BASE_URL', httpApi.apiEndpoint);
 
-=======
-    new CfnStage(this, 'ProtoBearerDefaultStage', {
-      apiId: httpApi.apiId,
-      stageName: '$default',
-      autoDeploy: true,
-      routeSettings: {
-        'POST /secure/realtime-token': {
-          throttlingBurstLimit: realtimeBurstLimit.valueAsNumber,
-          throttlingRateLimit: realtimeRateLimit.valueAsNumber,
-        },
-      },
-    });
-
->>>>>>> 56cdae86
     new CfnOutput(this, 'ApiBaseUrl', {
       value: httpApi.apiEndpoint,
     });
